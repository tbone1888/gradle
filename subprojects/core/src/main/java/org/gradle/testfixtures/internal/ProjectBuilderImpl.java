--- conflicted
+++ resolved
@@ -150,17 +150,9 @@
         coordinationService.withStateLock(DefaultResourceLockCoordinationService.lock(project.getOwner().getAccessLock()));
 
         BuildOperationRunner buildOperationRunner = buildServices.get(BuildOperationRunner.class);
-<<<<<<< HEAD
-        BuildOperationDescriptor.Builder rootBuildOperationDescriptor = BuildOperationDescriptor
-            .displayName(TestBuildRootBuildOperationType.DISPLAY_NAME)
-            .details(TestBuildRootBuildOperationType.Details.INSTANCE);
-        BuildOperationContext rootBuildOperationContext = buildOperationRunner.start(rootBuildOperationDescriptor);
-        Stoppable stopRootBuildOperation = () -> rootBuildOperationContext.setResult(TestBuildRootBuildOperationType.Result.INSTANCE);
-=======
         BuildOperationDescriptor.Builder rootBuildOperationDescriptor = BuildOperationDescriptor.displayName("Build in progress for ProjectBuilder");
         BuildOperationContext rootBuildOperationContext = buildOperationRunner.start(rootBuildOperationDescriptor);
         Stoppable stopRootBuildOperation = () -> rootBuildOperationContext.setResult(null);
->>>>>>> 0a73d542
 
         project.getExtensions().getExtraProperties().set(
             "ProjectBuilder.stoppable",
