/*
 * Copyright 2019 the original author or authors.
 *
 * Licensed under the Apache License, Version 2.0 (the "License");
 * you may not use this file except in compliance with the License.
 * You may obtain a copy of the License at
 *
 *      http://www.apache.org/licenses/LICENSE-2.0
 *
 * Unless required by applicable law or agreed to in writing, software
 * distributed under the License is distributed on an "AS IS" BASIS,
 * WITHOUT WARRANTIES OR CONDITIONS OF ANY KIND, either express or implied.
 * See the License for the specific language governing permissions and
 * limitations under the License.
 */

package org.gradle.workers.internal

import org.gradle.integtests.fixtures.AbstractIntegrationSpec
import org.gradle.integtests.fixtures.BuildOperationsFixture
import org.gradle.internal.jvm.Jvm
import org.gradle.util.TestPrecondition
import org.gradle.workers.fixtures.OptionsVerifier
import spock.lang.Issue
import spock.lang.Unroll

import static org.gradle.api.internal.file.TestFiles.systemSpecificAbsolutePath
import static org.gradle.util.TextUtil.normaliseFileSeparators
import static org.gradle.workers.fixtures.WorkerExecutorFixture.ISOLATION_MODES

class WorkerExecutorLegacyApiIntegrationTest extends AbstractIntegrationSpec {
    static final String OUTPUT_FILE_NAME = "output.txt"
    boolean isOracleJDK = TestPrecondition.JDK_ORACLE.fulfilled && (Jvm.current().jre != null)

    @Unroll
    def "can submit an item of work with the legacy API using isolation mode #isolationMode"() {
        buildFile << """
            ${legacyWorkerTypeAndTask}

            task runWork(type: WorkerTask) {
                text = "foo"
                arrayOfThings = ["foo", "bar", "baz"]
                listOfThings = ["foo", "bar", "baz"]
                outputFile = file("${OUTPUT_FILE_NAME}")

                isolationMode = ${isolationMode}
            }
        """

        when:
        succeeds("runWork")

        then:
        file(OUTPUT_FILE_NAME).readLines().containsAll(
                "text = foo",
                "array = [foo, bar, baz]",
                "list = [foo, bar, baz]"
        )

        where:
        isolationMode << ISOLATION_MODES
    }

    @Unroll
    def "can control forking via forkMode with the legacy API using fork mode #isolationMode"() {
        executer.requireIsolatedDaemons()
        executer.withWorkerDaemonsExpirationDisabled()

        buildFile << """
            ${legacyWorkerTypeAndTask}

            task runWork(type: WorkerTask) {
                def daemonCount = 0

                text = "foo"
                arrayOfThings = ["foo", "bar", "baz"]
                listOfThings = ["foo", "bar", "baz"]
                outputFile = file("${OUTPUT_FILE_NAME}")
                
                workerConfiguration = {
                    forkMode = ${forkMode}
                }

                doFirst {
                    daemonCount = services.get(org.gradle.workers.internal.WorkerDaemonClientsManager.class).allClients.size()
                }
                
                doLast {
                    assert services.get(org.gradle.workers.internal.WorkerDaemonClientsManager.class).allClients.size() ${operator} daemonCount
                }
            }
        """

        when:
        succeeds("runWork")

        then:
        file(OUTPUT_FILE_NAME).readLines().containsAll(
                "text = foo",
                "array = [foo, bar, baz]",
                "list = [foo, bar, baz]"
        )

        where:
        forkMode          | operator
        "ForkMode.NEVER"  | "=="
        "ForkMode.ALWAYS" | ">"
    }



    @Unroll
    def "produces a sensible error when parameters are incorrect in #isolationMode"() {
        buildFile << """
            ${legacyWorkerTypeAndTask}
            ${runnableWithDifferentConstructor}

            task runInWorker(type: WorkerTask) {
                isolationMode = $isolationMode
                runnableClass = RunnableWithDifferentConstructor.class

                text = "foo"
                arrayOfThings = ["foo", "bar", "baz"]
                listOfThings = ["foo", "bar", "baz"]
                outputFile = file("${OUTPUT_FILE_NAME}")
            }
        """

        when:
        fails("runInWorker")

        then:
        failureHasCause("A failure occurred while executing RunnableWithDifferentConstructor")
        failureHasCause("Could not create an instance of type RunnableWithDifferentConstructor.")
        failureHasCause("Too many parameters provided for constructor for class RunnableWithDifferentConstructor. Expected 2, received 4.")

        where:
        isolationMode << ISOLATION_MODES
    }

    def "interesting worker daemon fork options are honored"() {
        OptionsVerifier optionsVerifier = new OptionsVerifier(file('process.json'))
        optionsVerifier.with {
            minHeap("128m")
            maxHeap("128m")
            systemProperty("foo", "bar")
            jvmArgs("-Dbar=baz")
            defaultCharacterEncoding("UTF-8")
            enableAssertions()
            environmentVariable("foo", "bar")
            if (isOracleJDK) {
                bootstrapClasspath(normaliseFileSeparators(systemSpecificAbsolutePath('foo')))
            }
        }

        buildFile << """
            import org.gradle.internal.jvm.Jvm

            ${legacyWorkerTypeAndTask}
            ${getOptionVerifyingRunnable(optionsVerifier)}

            task runInDaemon(type: WorkerTask) {
                isolationMode = IsolationMode.PROCESS
                runnableClass = OptionVerifyingRunnable.class
                workerConfiguration = {
                    forkOptions { options ->
                        options.with {
                            ${optionsVerifier.toDsl()}
                        }
                    }
                }
                
                text = "foo"
                arrayOfThings = ["foo", "bar", "baz"]
                listOfThings = ["foo", "bar", "baz"]
                outputFile = file("${OUTPUT_FILE_NAME}")
            }
        """

        when:
        succeeds("runInDaemon")

        then:
        optionsVerifier.verifyAllOptions()

        and:
        file(OUTPUT_FILE_NAME).readLines().containsAll(
                "text = foo",
                "array = [foo, bar, baz]",
                "list = [foo, bar, baz]"
        )
    }

    def "can set a custom display name for work items in #isolationMode"() {
        def buildOperations = new BuildOperationsFixture(executer, temporaryFolder)

        given:
        buildFile << """
            ${legacyWorkerTypeAndTask}

            task runInWorker(type: WorkerTask) {
                isolationMode = $isolationMode
                displayName = "Test Work"

                text = "foo"
                arrayOfThings = ["foo", "bar", "baz"]
                listOfThings = ["foo", "bar", "baz"]
                outputFile = file("${OUTPUT_FILE_NAME}")
            }
        """

        when:
        succeeds("runInWorker")

        then:
        def operation = buildOperations.only(ExecuteWorkItemBuildOperationType)
        operation.displayName == "Test Work"
        with (operation.details) {
            className == "TestRunnable"
            displayName == "Test Work"
        }

        where:
        isolationMode << ISOLATION_MODES
    }

<<<<<<< HEAD
=======
    @Issue("https://github.com/gradle/gradle/issues/10323")
    def "can use a Properties object as a parameter"() {
        buildFile << """
            import org.gradle.api.DefaultTask
            import org.gradle.api.tasks.TaskAction
            import org.gradle.workers.IsolationMode
            import org.gradle.workers.WorkerExecutor
            
            import javax.inject.Inject
            
            task myTask(type: MyTask) {
                description 'My Task'
                outputFile = file("\${buildDir}/workOutput")
            }
            
            class MyTask extends DefaultTask {
                final WorkerExecutor workerExecutor
            
                @OutputFile
                File outputFile
                
                @Inject
                MyTask(WorkerExecutor workerExecutor) {
                    this.workerExecutor = workerExecutor
                }
            
                @TaskAction
                def run() {
                    Properties myProps = new Properties()
                    myProps.setProperty('key1', 'value1')
                    myProps.setProperty('key2', 'value2')
                    myProps.setProperty('key3', 'value3')
            
                    workerExecutor.submit(MyRunner.class) { config ->
                        config.isolationMode = IsolationMode.NONE
            
                        config.params(myProps, outputFile)
                    }
            
                    workerExecutor.await()
                }
            
                private static class MyRunner implements Runnable {
                    Properties myProps
                    File outputFile
            
                    @Inject
                    MyRunner(Properties myProps, File outputFile) {
                        this.myProps = myProps
                        this.outputFile = outputFile
                    }
            
                    @Override
                    void run() {
                        Properties myProps = this.myProps;
                        def writer = outputFile.newWriter()
                        try {
                            myProps.store(writer, null)
                        } finally {
                            writer.close()
                        }
                    }
                }
            }
        """

        expect:
        succeeds(":myTask")

        and:
        file("build/workOutput").text.readLines().containsAll([
                "key1=value1",
                "key2=value2",
                "key3=value3"
        ])
    }

>>>>>>> c34f9c4f
    String getLegacyWorkerTypeAndTask() {
        return """
            import javax.inject.Inject

            class TestRunnable implements Runnable {
                final String text
                final String[] arrayOfThings
                final ListProperty<String> listOfThings
                final File outputFile
                
                @Inject
                TestRunnable(String text, String[] arrayOfThings, ListProperty<String> listOfThings, File outputFile) {
                    this.text = text
                    this.arrayOfThings = arrayOfThings
                    this.listOfThings = listOfThings
                    this.outputFile = outputFile
                }
                
                void run() {
                    outputFile.withWriter { writer ->
                        PrintWriter out = new PrintWriter(writer)
                        out.println "text = " + text
                        out.println "array = " + arrayOfThings
                        out.println "list = " + listOfThings.get()
                    }
                }
            }
            
            class WorkerTask extends DefaultTask {
                WorkerExecutor workerExecutor
                String text
                String[] arrayOfThings
                ListProperty<String> listOfThings
                File outputFile
                IsolationMode isolationMode = IsolationMode.AUTO
                Class<?> runnableClass = TestRunnable.class
                String displayName
                Closure workerConfiguration
                
                @Inject
                WorkerTask(WorkerExecutor workerExecutor) {
                    this.workerExecutor = workerExecutor
                    this.listOfThings = project.objects.listProperty(String)
                }
                
                @TaskAction
                void doWork() {
                    workerExecutor.submit(runnableClass) { config ->
                        config.isolationMode = this.isolationMode
                        config.displayName = this.displayName
                        config.params = [text, arrayOfThings, listOfThings, outputFile]
                        if (workerConfiguration != null) {
                            workerConfiguration.delegate = config
                            workerConfiguration(config)
                        }
                    }
                }    
            }
        """
    }

    String getRunnableWithDifferentConstructor() {
        return """
            public class RunnableWithDifferentConstructor implements Runnable {
                @javax.inject.Inject
                public RunnableWithDifferentConstructor(List<String> files, File outputDir) { 
                }
                public void run() {
                }
            }
        """
    }

    String getOptionVerifyingRunnable(OptionsVerifier optionsVerifier) {
        return """
            import java.util.regex.Pattern;
            import java.util.List;
            import java.lang.management.ManagementFactory;
            import java.lang.management.RuntimeMXBean;
            import javax.inject.Inject;

            public class OptionVerifyingRunnable extends TestRunnable {
                @Inject
                public OptionVerifyingRunnable(String text, String[] arrayOfThings, ListProperty<String> listOfThings, File outputFile) {
                    super(text, arrayOfThings, listOfThings, outputFile);
                }

                public void run() {
                    ${optionsVerifier.dumpProcessEnvironment(isOracleJDK)}

                    super.run();
                }
            }
        """
    }
}<|MERGE_RESOLUTION|>--- conflicted
+++ resolved
@@ -224,8 +224,6 @@
         isolationMode << ISOLATION_MODES
     }
 
-<<<<<<< HEAD
-=======
     @Issue("https://github.com/gradle/gradle/issues/10323")
     def "can use a Properties object as a parameter"() {
         buildFile << """
@@ -303,7 +301,6 @@
         ])
     }
 
->>>>>>> c34f9c4f
     String getLegacyWorkerTypeAndTask() {
         return """
             import javax.inject.Inject
