--- conflicted
+++ resolved
@@ -57,12 +57,6 @@
 
 === Deprecations
 
-<<<<<<< HEAD
-[[dependencyinsight_singlepath]]
-==== `dependencyInsight` `--singlepath` option is deprecated
-For consistency, this was changed to `--single-path`. The API
-method has remained the same, this only affects the CLI.
-=======
 [[file_collection_to_classpath]]
 ==== Converting files to a classpath where paths contain file separator
 
@@ -71,7 +65,11 @@
 Consequently, using
 `@link:{javadocPath}/javadoc/org/gradle/api/file/FileCollection.html#getAsPath--[FileCollection.getAsPath()]` for files with paths that contain a path separator has been deprecated, and it will be an error in Gradle 8.0 and later.
 Using a file collection with paths which contain a path separator may lead to incorrect builds, since Gradle doesn't find the files as inputs, or even to build failures when the path containing the path separator is illegal on the operating system.
->>>>>>> c1d3c60e
+
+[[dependencyinsight_singlepath]]
+==== `dependencyInsight` `--singlepath` option is deprecated
+For consistency, this was changed to `--single-path`. The API
+method has remained the same, this only affects the CLI.
 
 [[changes_7.4]]
 == Upgrading from 7.3 and earlier
