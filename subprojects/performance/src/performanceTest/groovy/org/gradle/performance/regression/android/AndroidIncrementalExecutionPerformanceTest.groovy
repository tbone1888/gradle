--- conflicted
+++ resolved
@@ -46,15 +46,8 @@
         AndroidTestProject.useKotlinLatestStableOrRcVersion(runner)
         runner.args.add('-Dorg.gradle.parallel=true')
         runner.args.addAll(["--no-build-cache", "--no-scan"])
-<<<<<<< HEAD
-        runner.args.add("-D${StartParameterBuildOptions.ConfigurationCacheProblemsOption.PROPERTY_NAME}=warn")
-=======
         // use the deprecated property so it works with previous versions
         runner.args.add("-D${StartParameterBuildOptions.ConfigurationCacheProblemsOption.DEPRECATED_PROPERTY_NAME}=warn")
-        AndroidTestProject.useLatestKotlinVersion(runner)
-        // AGP 7.3 requires Gradle 7.4
-        runner.minimumBaseVersion = "7.4"
->>>>>>> 7c6929da
         applyEnterprisePlugin()
     }
 
