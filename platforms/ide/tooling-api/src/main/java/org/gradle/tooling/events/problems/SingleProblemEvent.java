--- conflicted
+++ resolved
@@ -27,74 +27,7 @@
 public interface SingleProblemEvent extends ProblemEvent {
 
     /**
-<<<<<<< HEAD
-     * Returns the problem definition.
-     *
-     * @return the definition
-     * @since 8.9
-     */
-    ProblemDefinition getDefinition();
-
-    /**
-     * Returns the contextual label.
-     *
-     * @return the problem label
-     * @since 8.9
-     */
-    @Nullable
-    ContextualLabel getContextualLabel();
-
-    /**
-     * Returns the details string.
-     *
-     * @return the problem details
-     * @since 8.8
-     */
-    @Nullable
-    Details getDetails();
-
-    /**
-     * Returns the locations where the problem originated.
-     * <p>
-     * Might be empty if the origin is not known.
-     *
-     * @return the origin locations
-     * @since 8.12
-     */
-    List<Location> getOriginLocations();
-
-    /**
-     * Returns additional locations, which can help to understand the problem further.
-     * <p>
-     * Might be empty if there is no meaningful contextual information.
-     *
-     * @return the contextual locations
-     * @since 8.12
-     */
-    List<Location> getContextualLocations();
-
-    /**
-     * Returns the list of solutions.
-     *
-     * @return the solutions
-     * @since 8.8
-     */
-    List<Solution> getSolutions();
-
-    /**
-     * Returns the failure associated with this problem.
-     *
-     * @return the failure
-     * @since 8.8
-     */
-    @Nullable
-    Failure getFailure();
-
-    /**
-     * Returns the additional data associated with this problem.
-=======
      * Returns the structural details describing the problem.
->>>>>>> 3e1e4954
      *
      * @return the report
      * @since 8.12
