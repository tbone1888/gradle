--- conflicted
+++ resolved
@@ -20,24 +20,14 @@
 
 public abstract class GradleCoreProblemGroup {
 
-<<<<<<< HEAD
-    private static final DefaultCompilationProblemGroup COMPILATION_PROBLEM_GROUP = new DefaultCompilationProblemGroup("compilation", "Compilation");
-    private static final DefaultProblemGroup DEPRECATION_PROBLEM_GROUP = new DefaultProblemGroup("deprecation", "Deprecation");
-    private static final DefaultProblemGroup DEPRECATION_LOGGER_GROUP = new DefaultProblemGroup("deprecation-logger", "Deprecation");
-    private static final DefaultValidationProblemGroup VALIDATION_PROBLEM_GROUP = new DefaultValidationProblemGroup("validation", "Validation");
-    private static final DefaultProblemGroup PLUGIN_APPLICATION_PROBLEM_GROUP = new DefaultProblemGroup("plugin-application", "Plugin application");
-    private static final DefaultProblemGroup TASK_SELECTION_PROBLEM_GROUP = new DefaultProblemGroup("task-selection", "Task selection");
-    private static final DefaultProblemGroup VERSION_CATALOG_PROBLEM_GROUP = new DefaultProblemGroup("dependency-version-catalog", "Version catalog");
-    private static final DefaultProblemGroup VARIANT_RESOLUTION_PROBLEM_GROUP = new DefaultProblemGroup("dependency-variant-resolution", "Variant resolution");
-=======
     private static final DefaultCompilationProblemGroup COMPILATION_PROBLEM_GROUP = new DefaultCompilationProblemGroup();
     private static final ProblemGroup DEPRECATION_PROBLEM_GROUP = ProblemGroup.create("deprecation", "Deprecation");
+    private static final DefaultProblemGroup DEPRECATION_LOGGER_GROUP = ProblemGroup.create("deprecation-logger", "Deprecation");
     private static final DefaultValidationProblemGroup VALIDATION_PROBLEM_GROUP = new DefaultValidationProblemGroup();
     private static final ProblemGroup PLUGIN_APPLICATION_PROBLEM_GROUP = ProblemGroup.create("plugin-application", "Plugin application");
     private static final ProblemGroup TASK_SELECTION_PROBLEM_GROUP = ProblemGroup.create("task-selection", "Task selection");
     private static final ProblemGroup VERSION_CATALOG_PROBLEM_GROUP = ProblemGroup.create("dependency-version-catalog", "Version catalog");
     private static final ProblemGroup VARIANT_RESOLUTION_PROBLEM_GROUP = ProblemGroup.create("dependency-variant-resolution", "Variant resolution");
->>>>>>> 09db861a
 
     public static CompilationProblemGroup compilation() {
         return COMPILATION_PROBLEM_GROUP;
