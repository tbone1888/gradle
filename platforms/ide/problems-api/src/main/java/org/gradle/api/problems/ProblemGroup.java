/*
 * Copyright 2024 the original author or authors.
 *
 * Licensed under the Apache License, Version 2.0 (the "License");
 * you may not use this file except in compliance with the License.
 * You may obtain a copy of the License at
 *
 *      http://www.apache.org/licenses/LICENSE-2.0
 *
 * Unless required by applicable law or agreed to in writing, software
 * distributed under the License is distributed on an "AS IS" BASIS,
 * WITHOUT WARRANTIES OR CONDITIONS OF ANY KIND, either express or implied.
 * See the License for the specific language governing permissions and
 * limitations under the License.
 */

package org.gradle.api.problems;

import org.gradle.api.Incubating;
import org.gradle.api.problems.internal.DefaultProblemGroup;

import javax.annotation.Nullable;
import javax.annotation.concurrent.Immutable;

/**
 * Represents a group of problems.
 * <p>
 * Groups are organized in hierarchy where the parent group should represent the more broad problem group.
 * <p>
 * Two problem groups  are considered equal if their {@link #getName()} and their parents' are equal.
 *
 * @since 8.8
 * @see ProblemId
 */
@Incubating
@Immutable
public abstract class ProblemGroup {

    /**
     * Constructor.
     *
     * @since 8.13
     */
    protected ProblemGroup() {
        // clients should use the static create() method
    }

    /**
     * The name of the problem group.
     *
     * @since 8.8
     */
    public abstract String getName();

    /**
     * Returns a human-readable label describing the group.
     *
     * @since 8.8
     */
    public abstract String getDisplayName();

    /**
     * Returns the parent group or {@code null} for root groups.
     *
     * @since 8.8
     */
    @Nullable
<<<<<<< HEAD
    ProblemGroup getParent();

=======
    public abstract ProblemGroup getParent();

    /**
     * Creates a new root problem i.e. a group with no parent.
     *
     * @param name the name of the group. The convention is to use kebab-case (ie lower case with hyphens).
     * @param displayName the user-friendly display name of the group
     * @return the new group
     * @since 8.13
     */
    public static ProblemGroup create(String name, String displayName) {
        return new DefaultProblemGroup(name, displayName, null);
    }

    /**
     * Creates a new problem group.
     *
     * @param name the name of the group. The convention is to use kebab-case (ie lower case with hyphens).
     * @param displayName the user-friendly display name of the group
     * @param parent the parent group
     * @return the new group
     * @since 8.13
     */
    public static ProblemGroup create(String name, String displayName, @Nullable ProblemGroup parent) {
        return new DefaultProblemGroup(name, displayName, parent);
    }
>>>>>>> 09db861a
}<|MERGE_RESOLUTION|>--- conflicted
+++ resolved
@@ -65,13 +65,8 @@
      * @since 8.8
      */
     @Nullable
-<<<<<<< HEAD
-    ProblemGroup getParent();
-
-=======
-    public abstract ProblemGroup getParent();
-
-    /**
+    public abstractProblemGroup getParent();
+/**
      * Creates a new root problem i.e. a group with no parent.
      *
      * @param name the name of the group. The convention is to use kebab-case (ie lower case with hyphens).
@@ -95,5 +90,4 @@
     public static ProblemGroup create(String name, String displayName, @Nullable ProblemGroup parent) {
         return new DefaultProblemGroup(name, displayName, parent);
     }
->>>>>>> 09db861a
 }