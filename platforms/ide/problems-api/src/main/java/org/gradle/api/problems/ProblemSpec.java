--- conflicted
+++ resolved
@@ -28,28 +28,10 @@
 public interface ProblemSpec {
 
     /**
-<<<<<<< HEAD
-     * Defines simple identification for this problem.
-     * <p>
-     * It is a mandatory property to configure when emitting a problem with {@link ProblemReporter}..
-     * <p>
-     * Calling this method will set the reported problem group to {@link SharedProblemGroup#generic()}
-     *
-     * @param name the name of the problem. As a convention kebab-case-formatting should be used.
-     * @param displayName a human-readable representation of the problem, free of any contextual information.
-     * @return this
-     * @since 8.8
-     */
-    ProblemSpec id(String name, String displayName);
-
-    /**
-     * Optional property
-=======
      * Defines the context-independent identifier for this problem.
      * <p>
      * It is a mandatory property to configure when emitting a problem with {@link ProblemReporter}.
      * ProblemId instances can be created via {@link ProblemId#create(String, String, ProblemGroup)}.
->>>>>>> 09db861a
      *
      * @param problemId the problem id
      * @return this
