plugins {
    id("gradlebuild.distribution.api-java")
}

description = "The Build configuration properties modifiers and helpers."

dependencies {
    api(libs.jsr305)
    api(libs.inject)

<<<<<<< HEAD
    api(project(":core"))
    api(project(":core-api"))

    api(project(":toolchains-jvm-shared"))
    api(project(":stdlib-java-extensions"))

    implementation(project(":base-services"))
    implementation(project(":logging"))
    implementation(project(":daemon-protocol"))
    implementation(project(":jvm-services"))
=======
    api(projects.core)
    api(projects.coreApi)
    api(projects.jvmServices)
    api(projects.toolchainsJvmShared)
    api(projects.stdlibJavaExtensions)

    implementation(projects.baseServices)
    implementation(projects.logging)
    implementation(projects.daemonProtocol)
>>>>>>> 7be6afb6

    testImplementation(testFixtures(projects.core))

    testFixturesImplementation(projects.coreApi)
    testFixturesImplementation(projects.internalIntegTesting)

    testRuntimeOnly(projects.distributionsJvm) {
        because("ProjectBuilder tests load services from a Gradle distribution.  Toolchain usage requires JVM distribution.")
    }
    integTestDistributionRuntimeOnly(projects.distributionsFull)
}<|MERGE_RESOLUTION|>--- conflicted
+++ resolved
@@ -7,29 +7,16 @@
 dependencies {
     api(libs.jsr305)
     api(libs.inject)
-
-<<<<<<< HEAD
-    api(project(":core"))
-    api(project(":core-api"))
-
-    api(project(":toolchains-jvm-shared"))
-    api(project(":stdlib-java-extensions"))
-
-    implementation(project(":base-services"))
-    implementation(project(":logging"))
-    implementation(project(":daemon-protocol"))
-    implementation(project(":jvm-services"))
-=======
+    
     api(projects.core)
     api(projects.coreApi)
-    api(projects.jvmServices)
     api(projects.toolchainsJvmShared)
     api(projects.stdlibJavaExtensions)
 
     implementation(projects.baseServices)
     implementation(projects.logging)
     implementation(projects.daemonProtocol)
->>>>>>> 7be6afb6
+    implementation(projects.jvmServices)
 
     testImplementation(testFixtures(projects.core))
 
