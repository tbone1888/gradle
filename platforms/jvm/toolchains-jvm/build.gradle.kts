--- conflicted
+++ resolved
@@ -45,6 +45,7 @@
     api(project(":platform-base"))
     api(project(":platform-jvm"))
     api(project(":resources"))
+    api(project(":toolchains-jvm-shared"))
 
     api(libs.futureKotlin("stdlib"))
     api(libs.inject)
@@ -54,15 +55,6 @@
     }
 
     implementation(project(":logging"))
-<<<<<<< HEAD
-    implementation(project(":model-core"))
-    implementation(project(":persistent-cache"))
-    implementation(project(":platform-base"))
-    implementation(project(":platform-jvm"))
-    implementation(project(":resources"))
-    api(project(":toolchains-jvm-shared"))
-=======
->>>>>>> c374ca73
 
     implementation(libs.commonsIo)
     implementation(libs.commonsLang)
