/*
 * Copyright 2023 the original author or authors.
 *
 * Licensed under the Apache License, Version 2.0 (the "License");
 * you may not use this file except in compliance with the License.
 * You may obtain a copy of the License at
 *
 *      http://www.apache.org/licenses/LICENSE-2.0
 *
 * Unless required by applicable law or agreed to in writing, software
 * distributed under the License is distributed on an "AS IS" BASIS,
 * WITHOUT WARRANTIES OR CONDITIONS OF ANY KIND, either express or implied.
 * See the License for the specific language governing permissions and
 * limitations under the License.
 */

package org.gradle.internal.reflect.validation;

import org.gradle.api.NonNullApi;
import org.gradle.api.problems.BuildableProblemBuilder;
import org.gradle.api.problems.DocLink;
import org.gradle.api.problems.ProblemBuilder;
import org.gradle.api.problems.ProblemBuilderDefiningDocumentation;
import org.gradle.api.problems.ProblemBuilderDefiningLabel;
import org.gradle.api.problems.ProblemBuilderDefiningLocation;
import org.gradle.api.problems.ProblemBuilderDefiningCategory;
import org.gradle.api.problems.ReportableProblem;
import org.gradle.api.problems.Severity;

import javax.annotation.Nullable;

@NonNullApi
class DelegatingProblemBuilder implements
    ProblemBuilderDefiningLabel,
    ProblemBuilderDefiningDocumentation,
    ProblemBuilderDefiningLocation,
    ProblemBuilderDefiningCategory,
    BuildableProblemBuilder {

    private final Object delegate;

    DelegatingProblemBuilder(ProblemBuilderDefiningLabel delegate) {
        this.delegate = delegate;
    }

    @Override
    public ProblemBuilderDefiningDocumentation label(String label, Object... args) {
        ProblemBuilderDefiningDocumentation newDelegate = ((ProblemBuilderDefiningLabel) delegate).label(label, args);
        if (delegate != newDelegate) {
            throw new IllegalStateException("Builder pattern expected to return 'this'");
        }
        return this;
    }

    @Override
    public ProblemBuilderDefiningLocation documentedAt(DocLink doc) {
        ProblemBuilderDefiningLocation newDelegate = ((ProblemBuilderDefiningDocumentation) delegate).documentedAt(doc);
        if (delegate != newDelegate) {
            throw new IllegalStateException("Builder pattern expected to return 'this'");
        }
        return this;
    }

    @Override
    public ProblemBuilderDefiningLocation undocumented() {
        ProblemBuilderDefiningLocation newDelegate = ((ProblemBuilderDefiningDocumentation) delegate).undocumented();
        if (delegate != newDelegate) {
            throw new IllegalStateException("Builder pattern expected to return 'this'");
        }
        return this;
    }

    @Override
    public ProblemBuilderDefiningCategory location(String path, Integer line) {
        ProblemBuilderDefiningCategory newDelegate = ((ProblemBuilderDefiningLocation) delegate).location(path, line);
        if (delegate != newDelegate) {
            throw new IllegalStateException("Builder pattern expected to return 'this'");
        }
        return this;
    }

    @Override
    public ProblemBuilderDefiningCategory location(String path, Integer line, Integer column) {
        ProblemBuilderDefiningCategory newDelegate = ((ProblemBuilderDefiningLocation) delegate).location(path, line, column);
        if (delegate != newDelegate) {
            throw new IllegalStateException("Builder pattern expected to return 'this'");
        }
        return this;
    }

    @Override
<<<<<<< HEAD
    public ProblemBuilderDefiningType pluginLocation(String pluginId) {
        ProblemBuilderDefiningType newDelegate = ((ProblemBuilderDefiningLocation) delegate).pluginLocation(pluginId);
        if (delegate != newDelegate) {
            throw new IllegalStateException("Builder pattern expected to return 'this'");
        }
        return this;
    }

    @Override
    public ProblemBuilderDefiningType noLocation() {
        ProblemBuilderDefiningType newDelegate = ((ProblemBuilderDefiningLocation) delegate).noLocation();
=======
    public ProblemBuilderDefiningCategory noLocation() {
        ProblemBuilderDefiningCategory newDelegate = ((ProblemBuilderDefiningLocation) delegate).noLocation();
>>>>>>> 93357eb2
        if (delegate != newDelegate) {
            throw new IllegalStateException("Builder pattern expected to return 'this'");
        }
        return this;
    }

    @Override
    public ProblemBuilder category(String category, String... details){
        ProblemBuilder newDelegate = ((ProblemBuilderDefiningCategory) delegate).category(category, details);
        if (delegate != newDelegate) {
            throw new IllegalStateException("Builder pattern expected to return 'this'");
        }
        return this;
    }

    @Override
    public BuildableProblemBuilder details(String details) {
        ProblemBuilder newDelegate = ((BuildableProblemBuilder) delegate).details(details);
        if (delegate != newDelegate) {
            throw new IllegalStateException("Builder pattern expected to return 'this'");
        }
        return this;
    }

    @Override
    public BuildableProblemBuilder solution(@Nullable String solution) {
        ProblemBuilder newDelegate = ((BuildableProblemBuilder) delegate).solution(solution);
        if (delegate != newDelegate) {
            throw new IllegalStateException("Builder pattern expected to return 'this'");
        }
        return this;
    }

    @Override
    public BuildableProblemBuilder additionalData(String key, String value) {
        ProblemBuilder newDelegate = ((BuildableProblemBuilder) delegate).additionalData(key, value);
        if (delegate != newDelegate) {
            throw new IllegalStateException("Builder pattern expected to return 'this'");
        }
        return this;
    }

    @Override
    public BuildableProblemBuilder withException(RuntimeException e) {
        ProblemBuilder newDelegate = ((BuildableProblemBuilder) delegate).withException(e);
        if (delegate != newDelegate) {
            throw new IllegalStateException("Builder pattern expected to return 'this'");
        }
        return this;
    }

    @Override
    public BuildableProblemBuilder severity(@Nullable Severity severity) {
        ProblemBuilder newDelegate = ((BuildableProblemBuilder) delegate).severity(severity);
        if (delegate != newDelegate) {
            throw new IllegalStateException("Builder pattern expected to return 'this'");
        }
        return this;
    }

    @Override
    public ReportableProblem build() {
        return ((BuildableProblemBuilder) delegate).build();
    }
}<|MERGE_RESOLUTION|>--- conflicted
+++ resolved
@@ -89,7 +89,6 @@
     }
 
     @Override
-<<<<<<< HEAD
     public ProblemBuilderDefiningType pluginLocation(String pluginId) {
         ProblemBuilderDefiningType newDelegate = ((ProblemBuilderDefiningLocation) delegate).pluginLocation(pluginId);
         if (delegate != newDelegate) {
@@ -99,12 +98,8 @@
     }
 
     @Override
-    public ProblemBuilderDefiningType noLocation() {
-        ProblemBuilderDefiningType newDelegate = ((ProblemBuilderDefiningLocation) delegate).noLocation();
-=======
     public ProblemBuilderDefiningCategory noLocation() {
         ProblemBuilderDefiningCategory newDelegate = ((ProblemBuilderDefiningLocation) delegate).noLocation();
->>>>>>> 93357eb2
         if (delegate != newDelegate) {
             throw new IllegalStateException("Builder pattern expected to return 'this'");
         }
