--- conflicted
+++ resolved
@@ -642,38 +642,72 @@
         }
     }
 
-<<<<<<< HEAD
     def 'reentrant fingerprint'() {
         def configurationCache = newConfigurationCacheFixture()
-=======
-    def 'fingerprint does not block'() {
->>>>>>> 7aa1e23e
         given:
         buildFile """
             abstract class CustomValueSource implements ValueSource<String, Parameters> {
                 interface Parameters extends ValueSourceParameters {
                     Property<String> getString()
                 }
-
                 @Override String obtain() {
                     return parameters.string.get()
                 }
             }
-
             abstract class PrintTask extends DefaultTask {
                 @Input abstract Property<String> getMessage()
                 @TaskAction def doIt() {
                     println message.get()
                 }
             }
-
             tasks.register('build', PrintTask) {
                 message = providers.of(CustomValueSource) {
                     parameters {
                         string = provider {
-<<<<<<< HEAD
                             System.getProperty('MY_SYSTEM_PROPERTY', '42')
-=======
+                        }
+                    }
+                }.get() // explicitly calling get to trigger reentrant fingerprint behavior
+            }
+        """
+        when:
+        configurationCacheRun 'build'
+        then:
+        outputContains '42'
+        configurationCache.assertStateStored()
+        when:
+        configurationCacheRun 'build'
+        then:
+        outputContains '42'
+        configurationCache.assertStateLoaded()
+        when:
+        configurationCacheRun 'build', '-DMY_SYSTEM_PROPERTY=2001'
+        then:
+        outputContains '2001'
+        configurationCache.assertStateStored()
+    }
+
+    def 'fingerprint does not block'() {
+        given:
+        buildFile """
+            abstract class CustomValueSource implements ValueSource<String, Parameters> {
+                interface Parameters extends ValueSourceParameters {
+                    Property<String> getString()
+                }
+                @Override String obtain() {
+                    return parameters.string.get()
+                }
+            }
+            abstract class PrintTask extends DefaultTask {
+                @Input abstract Property<String> getMessage()
+                @TaskAction def doIt() {
+                    println message.get()
+                }
+            }
+            tasks.register('build', PrintTask) {
+                message = providers.of(CustomValueSource) {
+                    parameters {
+                        string = provider {
                             String prop = null
                              def t = Thread.start {
                                 prop = System.getProperty('MY_SYSTEM_PROPERTY', '42')
@@ -684,45 +718,22 @@
                                 throw new RuntimeException("deadlock")
                             }
                             prop
->>>>>>> 7aa1e23e
                         }
                     }
                 }.get() // explicitly calling get to trigger reentrant fingerprint behavior
-
             }
         """
-
         when:
         configurationCacheRun 'build'
-
         then:
         outputContains '42'
-<<<<<<< HEAD
-        configurationCache.assertStateStored()
-=======
->>>>>>> 7aa1e23e
-
         when:
         configurationCacheRun 'build'
-
         then:
         outputContains '42'
-<<<<<<< HEAD
-        configurationCache.assertStateLoaded()
-
-        when:
-        configurationCacheRun 'build', '-DMY_SYSTEM_PROPERTY=2001'
-
+        when:
+        configurationCacheRun 'build', "-DMY_SYSTEM_PROPERTY=2001"
         then:
         outputContains '2001'
-        configurationCache.assertStateStored()
-=======
-
-        when:
-        configurationCacheRun 'build', "-DMY_SYSTEM_PROPERTY=2001"
-
-        then:
-        outputContains '2001'
->>>>>>> 7aa1e23e
     }
 }