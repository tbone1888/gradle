--- conflicted
+++ resolved
@@ -107,14 +107,6 @@
     private val intermediateToolingModelProvider: IntermediateToolingModelProvider
 ) : ParameterizedToolingModelBuilder<KotlinBuildScriptModelParameter> {
 
-<<<<<<< HEAD
-    companion object {
-        private
-        val MODEL_NAME = KotlinBuildScriptModel::class.qualifiedName!!
-    }
-
-=======
->>>>>>> 2a1d7a15
     override fun canBuild(modelName: String): Boolean =
         modelName == "org.gradle.kotlin.dsl.tooling.models.KotlinBuildScriptModel"
 
@@ -276,20 +268,8 @@
     scriptFile = scriptFile,
     project = project,
     scriptClassPath = project.scriptCompilationClassPath,
-<<<<<<< HEAD
-    accessorsClassPath = { classPath ->
-        val stage1BlocksAccessorClassPathGenerator = project.serviceOf<Stage1BlocksAccessorClassPathGenerator>()
-        val projectAccessorClassPathGenerator = project.serviceOf<ProjectAccessorsClassPathGenerator>()
-        val dependenciesAccessors = project.serviceOf<DependenciesAccessors>()
-        projectAccessorClassPathGenerator.projectAccessorsClassPath(project, classPath) +
-            stage1BlocksAccessorClassPathGenerator.stage1BlocksAccessorClassPath(project) +
-            AccessorsClassPath(dependenciesAccessors.classes, dependenciesAccessors.sources)
-    },
+    accessorsClassPath = { project.accessorsClassPathOf(it) },
     sourcePathBuilder = ProjectScriptSourcePathBuilder(project, intermediateToolingModelProvider),
-=======
-    accessorsClassPath = { project.accessorsClassPathOf(it) },
-    sourceLookupScriptHandlers = sourceLookupScriptHandlersFor(project),
->>>>>>> 2a1d7a15
     enclosingScriptProjectDir = project.projectDir
 )
 
